function [Aircraft] = A320Neo()
%
% [Aircraft] = A320Neo()
% written by Max Arnson, marnson@umich.edu and Yi-Chih Wang,
% ycwangd@umich.edu
% last updated: 20 Sep 2024
% 
% create a baseline model of the A320neo WV054. this version uses a 
% conventional propulsion architecture.
%
% all required inputs contain "** required **" before the description of
% the parameter to be specified. all other parameters may remain as NaN,
% and they will be filled in by a statistical regression. for improved
% accuracy, it is suggested to provide as many parameters as possible.
%
% inputs : none     
% outputs: Aircraft - aircraft data structure to be used for analysis.
%


%% TOP-LEVEL AIRCRAFT REQUIREMENTS %%
%%%%%%%%%%%%%%%%%%%%%%%%%%%%%%%%%%%%%

% expected entry-into-service year
Aircraft.Specs.TLAR.EIS = 2016;

% ** required **
% aircraft class, can be either:
%     'Piston'    = piston engine
%     'Turboprop' = turboprop engine
%     'Turbofan'  = turbojet or turbofan engine
Aircraft.Specs.TLAR.Class = 'Turbofan';

% ** required **
% approximate number of passengers
Aircraft.Specs.TLAR.MaxPax = 15309/95;


%% MODEL CALIBRATION FACTORS %%
%%%%%%%%%%%%%%%%%%%%%%%%%%%%%%%

% calibration factors for lift-drag ratios
Aircraft.Specs.Aero.L_D.ClbCF = 1;
Aircraft.Specs.Aero.L_D.CrsCF = 1;

% fuel flow calibration factor
Aircraft.Specs.Propulsion.MDotCF = 1;

% airframe weight calibration factor
Aircraft.Specs.Weight.WairfCF = 1;
 

%% VEHICLE PERFORMANCE %%
%%%%%%%%%%%%%%%%%%%%%%%%%

% takeoff speed (m/s)
Aircraft.Specs.Performance.Vels.Tko = UnitConversionPkg.ConvVel(135,'kts','m/s');

% cruise speed (Mach)
Aircraft.Specs.Performance.Vels.Crs = 0.78; %0.82;

% specified speed type, either:
%     'EAS' = equivalent airspeed
%     'TAS' = true       airspeed
Aircraft.Specs.Performance.Vels.Type = 'TAS';

% takeoff altitude (ft)
Aircraft.Specs.Performance.Alts.Tko =     0;

% cruise altitude (ft)
Aircraft.Specs.Performance.Alts.Crs = UnitConversionPkg.ConvLength(35000,'ft','m');

% ** required **
% design range (nmi)
Aircraft.Specs.Performance.Range = 4815e3;

% maximum rate of climb (ft/s), assumed 2,250 ft/min
Aircraft.Specs.Performance.RCMax = UnitConversionPkg.ConvLength(2250/60,'ft','m');


%% AERODYNAMICS %%
%%%%%%%%%%%%%%%%%%

% lift-drag ratio during climb  
Aircraft.Specs.Aero.L_D.Clb = 16 * Aircraft.Specs.Aero.L_D.ClbCF;

% lift-drag ratio during cruise 
Aircraft.Specs.Aero.L_D.Crs = 18.23 * Aircraft.Specs.Aero.L_D.CrsCF;

% assume same lift-drag ratio during climb and descent
Aircraft.Specs.Aero.L_D.Des = Aircraft.Specs.Aero.L_D.Clb;

% wing loading (kg / m^2)
Aircraft.Specs.Aero.W_S.SLS = 79000/126.5;


%% WEIGHTS %%
%%%%%%%%%%%%%

% maximum takeoff weight (kg)
Aircraft.Specs.Weight.MTOW = 79000;

% electric generator weight (kg)
Aircraft.Specs.Weight.EG = NaN;

% electric motor weight (kg)
Aircraft.Specs.Weight.EM = NaN;

% block fuel weight (kg)
<<<<<<< HEAD
Aircraft.Specs.Weight.Fuel = 19000;
=======
Aircraft.Specs.Weight.Fuel = 19000; %19000;
>>>>>>> 220e4c45

% battery weight (kg), leave NaN for propulsion systems without batteries
Aircraft.Specs.Weight.Batt = NaN;


%% PROPULSION %%
%%%%%%%%%%%%%%%%

% ** required **
% propulsion architecture, can be either:
% 'C'  = conventional
% 'E'   = fully electric
% 'PHE' = parallel hybrid electric
% 'SHE' = series hybrid electric
% 'TE'  = fully turboelectric
% 'PE'  = partially turboelectric
Aircraft.Specs.Propulsion.Arch.Type = "PHE";

% get the engine
Aircraft.Specs.Propulsion.Engine = EngineModelPkg.EngineSpecsPkg.LEAP_1A26;

% number of engines
Aircraft.Specs.Propulsion.NumEngines = 2;

% thrust-weight ratio (if a turbojet/turbofan)
Aircraft.Specs.Propulsion.T_W.SLS = 2.37e5/(73500*9.81);

% total sea-level static thrust available (N)
Aircraft.Specs.Propulsion.Thrust.SLS = 2.37e5;

% engine propulsive efficiency
Aircraft.Specs.Propulsion.Eta.Prop = 0.8;


%% POWER %%
%%%%%%%%%%%

% gravimetric specific energy of combustible fuel (kWh/kg)
Aircraft.Specs.Power.SpecEnergy.Fuel = 12;

% gravimetric specific energy of battery (kWh/kg), not used here
Aircraft.Specs.Power.SpecEnergy.Batt = NaN;

% electric motor and generator efficiencies, not used here just in HEA one
Aircraft.Specs.Power.Eta.EM = NaN;
Aircraft.Specs.Power.Eta.EG = NaN;

% power-weight ratio for the aircraft (kW/kg, if a turboprop)
Aircraft.Specs.Power.P_W.SLS = NaN;

% power-weight ratio for the electric motor and generator (kW/kg)
% leave as NaN if an electric motor or generator isn't in the powertrain
Aircraft.Specs.Power.P_W.EM = NaN;
Aircraft.Specs.Power.P_W.EG = NaN;

% thrust splits (thrust / total thrust)
Aircraft.Specs.Power.LamTS.Tko = 0;
Aircraft.Specs.Power.LamTS.Clb = 0;
Aircraft.Specs.Power.LamTS.Crs = 0;
Aircraft.Specs.Power.LamTS.Des = 0;
Aircraft.Specs.Power.LamTS.Lnd = 0;
Aircraft.Specs.Power.LamTS.SLS = 0;

% power splits between power/thrust sources (electric power / total power)
Aircraft.Specs.Power.LamTSPS.Tko = 0;
Aircraft.Specs.Power.LamTSPS.Clb = 0;
Aircraft.Specs.Power.LamTSPS.Crs = 0;
Aircraft.Specs.Power.LamTSPS.Des = 0;
Aircraft.Specs.Power.LamTSPS.Lnd = 0;
Aircraft.Specs.Power.LamTSPS.SLS = 0;

% power splits between power/power sources (electric power / total power)
Aircraft.Specs.Power.LamPSPS.Tko = 0;
Aircraft.Specs.Power.LamPSPS.Clb = 0;
Aircraft.Specs.Power.LamPSPS.Crs = 0;
Aircraft.Specs.Power.LamPSPS.Des = 0;
Aircraft.Specs.Power.LamPSPS.Lnd = 0;
Aircraft.Specs.Power.LamPSPS.SLS = 0;

% power splits between energy/power sources (electric power / total power)
Aircraft.Specs.Power.LamPSES.Tko = 0;
Aircraft.Specs.Power.LamPSES.Clb = 0;
Aircraft.Specs.Power.LamPSES.Crs = 0;
Aircraft.Specs.Power.LamPSES.Des = 0;
Aircraft.Specs.Power.LamPSES.Lnd = 0;
Aircraft.Specs.Power.LamPSES.SLS = 0;

% battery cells in series and parallel 
Aircraft.Specs.Power.Battery.ParCells = NaN;
Aircraft.Specs.Power.Battery.SerCells = NaN;

% initial battery SOC
Aircraft.Specs.Power.Battery.BegSOC = NaN;


%% SETTINGS (LEAVE AS NaN FOR DEFAULTS) %%
%%%%%%%%%%%%%%%%%%%%%%%%%%%%%%%%%%%%%%%%%%

% number of control points in each segment
Aircraft.Settings.TkoPoints = NaN;
Aircraft.Settings.ClbPoints = NaN;
Aircraft.Settings.CrsPoints = NaN;
Aircraft.Settings.DesPoints = NaN;

% maximum number of iterations during oew estimation
Aircraft.Settings.OEW.MaxIter = 50;

% oew relative tolerance for convergence
Aircraft.Settings.OEW.Tol = 0.001;

% maximum number of iterations during aircraft sizing
Aircraft.Settings.Analysis.MaxIter = 50;

% analysis type, either:
%     +1 for on -design mode (aircraft performance and sizing)
%     -1 for off-design mode (aircraft performance           )
Aircraft.Settings.Analysis.Type = 1;

% plotting, either:
%     1 for plotting on
%     0 for plotting off
Aircraft.Settings.Plotting = 1;

Aircraft.Settings.Table = 0;

Aircraft.Settings.VisualizeAircraft = 0;

% ----------------------------------------------------------

end<|MERGE_RESOLUTION|>--- conflicted
+++ resolved
@@ -107,11 +107,8 @@
 Aircraft.Specs.Weight.EM = NaN;
 
 % block fuel weight (kg)
-<<<<<<< HEAD
-Aircraft.Specs.Weight.Fuel = 19000;
-=======
+
 Aircraft.Specs.Weight.Fuel = 19000; %19000;
->>>>>>> 220e4c45
 
 % battery weight (kg), leave NaN for propulsion systems without batteries
 Aircraft.Specs.Weight.Batt = NaN;
