function [Aircraft] = A320Neo()
%
% [Aircraft] = A320Neo()
<<<<<<< HEAD
% written by Max Arnson, marnson@umich.edu
% modified by Paul Mokotoff, prmoko@umich.edu
% last updated: 25 jun 2024
% 
% Create a model of an Airbus A320neo with a conventional propulsion
% architecture.
=======
% written by Max Arnson, marnson@umich.edu and Yi-Chih Wang,
% ycwangd@umich.edu
% last updated: 20 Sep 2024
% 
% create a baseline model of the A320neo WV054. this version uses a 
% conventional propulsion architecture.
>>>>>>> 220e4c45
%
% All required inputs contain "** required **" before the description of
% the parameter to be specified. All other parameters may remain as NaN,
% and they will be filled in by a statistical regression. For improved
% accuracy, it is suggested to provide as many parameters as possible.
%
% INPUTS:
%     none
%
% OUTPUTS:
%     Aircraft - aircraft data structure to be used for analysis
%                size/type/units: 1-by-1 / struct / []
%


%% TOP-LEVEL AIRCRAFT REQUIREMENTS %%
%%%%%%%%%%%%%%%%%%%%%%%%%%%%%%%%%%%%%

% expected entry-into-service year
Aircraft.Specs.TLAR.EIS = 2016;

% ** required **
% aircraft class, can be either:
%     "Piston"    = piston engine
%     "Turboprop" = turboprop engine
%     "Turbofan"  = turbojet or turbofan engine
Aircraft.Specs.TLAR.Class = "Turbofan";

% ** required **
<<<<<<< HEAD
% approximate number of passengers (payload / average passenger mass)
Aircraft.Specs.TLAR.MaxPax = 15309 / 95;
=======
% approximate number of passengers
Aircraft.Specs.TLAR.MaxPax = 15309/95;


%% MODEL CALIBRATION FACTORS %%
%%%%%%%%%%%%%%%%%%%%%%%%%%%%%%%

% calibration factors for lift-drag ratios
Aircraft.Specs.Aero.L_D.ClbCF = 1;
Aircraft.Specs.Aero.L_D.CrsCF = 1;

% fuel flow calibration factor
Aircraft.Specs.Propulsion.MDotCF = 1;

% airframe weight calibration factor
Aircraft.Specs.Weight.WairfCF = 1;
>>>>>>> 220e4c45
 

%% VEHICLE PERFORMANCE %%
%%%%%%%%%%%%%%%%%%%%%%%%%

% takeoff speed (m/s)
<<<<<<< HEAD
Aircraft.Specs.Performance.Vels.Tko = UnitConversionPkg.ConvVel(135, "kts", "m/s");

% cruise speed (mach)
Aircraft.Specs.Performance.Vels.Crs = 0.82;
=======
Aircraft.Specs.Performance.Vels.Tko = UnitConversionPkg.ConvVel(135,'kts','m/s');

% cruise speed (Mach)
Aircraft.Specs.Performance.Vels.Crs = 0.78; %0.82;
>>>>>>> 220e4c45

% takeoff altitude (m)
Aircraft.Specs.Performance.Alts.Tko = 0;

% cruise altitude (m)
Aircraft.Specs.Performance.Alts.Crs = UnitConversionPkg.ConvLength(35000, "ft", "m");

% ** required **
% design range (m)
Aircraft.Specs.Performance.Range = 4815e3;

% maximum rate of climb (m/s), assumed 2,250 ft/min
Aircraft.Specs.Performance.RCMax = UnitConversionPkg.ConvLength(2250/60, "ft", "m");


%% AERODYNAMICS %%
%%%%%%%%%%%%%%%%%%

<<<<<<< HEAD
% calibration factors for lift-drag ratios
crLDcf = 1.00; % aim for +/- 10%
cbLDcf = 1.00; % aim for +/- 10%

% lift-drag ratio during climb
Aircraft.Specs.Aero.L_D.Clb = 16 * cbLDcf;

% lift-drag ratio during cruise
Aircraft.Specs.Aero.L_D.Crs = NaN; % was 18.23 * crLDcf
=======
% lift-drag ratio during climb  
Aircraft.Specs.Aero.L_D.Clb = 16 * Aircraft.Specs.Aero.L_D.ClbCF;

% lift-drag ratio during cruise 
Aircraft.Specs.Aero.L_D.Crs = 18.23 * Aircraft.Specs.Aero.L_D.CrsCF;
>>>>>>> 220e4c45

% assume same lift-drag ratio during climb and descent
Aircraft.Specs.Aero.L_D.Des = Aircraft.Specs.Aero.L_D.Clb;

% wing loading (kg / m^2)
<<<<<<< HEAD
Aircraft.Specs.Aero.W_S.SLS = 79000 / 126.5;
=======
Aircraft.Specs.Aero.W_S.SLS = 79000/126.5;
>>>>>>> 220e4c45


%% WEIGHTS %%
%%%%%%%%%%%%%

% maximum takeoff weight (kg)
Aircraft.Specs.Weight.MTOW = 79000;

% electric generator weight (kg)
Aircraft.Specs.Weight.EG = NaN;

% electric motor weight (kg)
Aircraft.Specs.Weight.EM = NaN;

% block fuel weight (kg)
<<<<<<< HEAD
Aircraft.Specs.Weight.Fuel = 19000;
=======
Aircraft.Specs.Weight.Fuel = 19000; %19000;
>>>>>>> 220e4c45

% battery weight (kg), leave NaN for propulsion systems without batteries
Aircraft.Specs.Weight.Batt = NaN;


%% PROPULSION %%
%%%%%%%%%%%%%%%%

% ** required **
% propulsion architecture, can be either:
<<<<<<< HEAD
% "C"  = conventional
% "E"   = fully electric
% "PHE" = parallel hybrid electric
% "SHE" = series hybrid electric
% "TE"  = fully turboelectric
% "PE"  = partially turboelectric
Aircraft.Specs.Propulsion.Arch.Type = "C";
=======
% 'AC'  = conventional
% 'E'   = fully electric
% 'PHE' = parallel hybrid electric
% 'SHE' = series hybrid electric
% 'TE'  = fully turboelectric
% 'PE'  = partially turboelectric
Aircraft.Specs.Propulsion.Arch.Type = "PHE";
>>>>>>> 220e4c45

% **required** for configurations using gas-turbine engines
% get the engine model
Aircraft.Specs.Propulsion.Engine = EngineModelPkg.EngineSpecsPkg.LEAP_1A26;

% number of engines
Aircraft.Specs.Propulsion.NumEngines = 2;

% thrust-weight ratio (if a turbojet/turbofan)
Aircraft.Specs.Propulsion.T_W.SLS = 2.37e5 / (73500 * 9.81);

% total sea-level static thrust available (N)
Aircraft.Specs.Propulsion.Thrust.SLS = 2.37e5;

% engine propulsive efficiency
Aircraft.Specs.Propulsion.Eta.Prop = 0.8;


%% POWER %%
%%%%%%%%%%%

% gravimetric specific energy of combustible fuel (kWh/kg)
Aircraft.Specs.Power.SpecEnergy.Fuel = 12;

% gravimetric specific energy of battery (kWh/kg), not used here
Aircraft.Specs.Power.SpecEnergy.Batt = NaN;

% electric motor and generator efficiencies, not used here just in HEA one
Aircraft.Specs.Power.Eta.EM = NaN;
Aircraft.Specs.Power.Eta.EG = NaN;

% power-weight ratio for the aircraft (kW/kg, if a turboprop)
Aircraft.Specs.Power.P_W.SLS = NaN;

% power-weight ratio for the electric motor and generator (kW/kg)
% leave as NaN if an electric motor or generator isn't in the powertrain
Aircraft.Specs.Power.P_W.EM = NaN;
Aircraft.Specs.Power.P_W.EG = NaN;

% thrust splits (thrust / total thrust)
Aircraft.Specs.Power.LamTS.Tko = 0;
Aircraft.Specs.Power.LamTS.Clb = 0;
Aircraft.Specs.Power.LamTS.Crs = 0;
Aircraft.Specs.Power.LamTS.Des = 0;
Aircraft.Specs.Power.LamTS.Lnd = 0;
Aircraft.Specs.Power.LamTS.SLS = 0;

% power splits between power/thrust sources (electric power / total power)
Aircraft.Specs.Power.LamTSPS.Tko = 0;
Aircraft.Specs.Power.LamTSPS.Clb = 0;
Aircraft.Specs.Power.LamTSPS.Crs = 0;
Aircraft.Specs.Power.LamTSPS.Des = 0;
Aircraft.Specs.Power.LamTSPS.Lnd = 0;
Aircraft.Specs.Power.LamTSPS.SLS = 0;

% power splits between power/power sources (electric power / total power)
Aircraft.Specs.Power.LamPSPS.Tko = 0;
Aircraft.Specs.Power.LamPSPS.Clb = 0;
Aircraft.Specs.Power.LamPSPS.Crs = 0;
Aircraft.Specs.Power.LamPSPS.Des = 0;
Aircraft.Specs.Power.LamPSPS.Lnd = 0;
Aircraft.Specs.Power.LamPSPS.SLS = 0;

% power splits between energy/power sources (electric power / total power)
Aircraft.Specs.Power.LamPSES.Tko = 0;
Aircraft.Specs.Power.LamPSES.Clb = 0;
Aircraft.Specs.Power.LamPSES.Crs = 0;
Aircraft.Specs.Power.LamPSES.Des = 0;
Aircraft.Specs.Power.LamPSES.Lnd = 0;
Aircraft.Specs.Power.LamPSES.SLS = 0;

% battery cells in series and parallel 
Aircraft.Specs.Power.Battery.ParCells = NaN;
Aircraft.Specs.Power.Battery.SerCells = NaN;

% initial battery SOC
Aircraft.Specs.Power.Battery.BegSOC = NaN;


%% SETTINGS (LEAVE AS NaN FOR DEFAULTS) %%
%%%%%%%%%%%%%%%%%%%%%%%%%%%%%%%%%%%%%%%%%%

% number of control points in each segment
Aircraft.Settings.TkoPoints = 4;
Aircraft.Settings.ClbPoints = 5;
Aircraft.Settings.CrsPoints = 5;
Aircraft.Settings.DesPoints = 5;

% maximum number of iterations during oew estimation
Aircraft.Settings.OEW.MaxIter = 50;

% oew relative tolerance for convergence
Aircraft.Settings.OEW.Tol = 0.001;

% maximum number of iterations during aircraft sizing
Aircraft.Settings.Analysis.MaxIter = 50;

% analysis type, either:
%     +1 for on -design mode (aircraft performance and sizing)
%     -1 for off-design mode (aircraft performance           )
Aircraft.Settings.Analysis.Type = 1;

% plotting, either:
%     1 for plotting on
%     0 for plotting off
Aircraft.Settings.Plotting = 0;

% return the mission history as a table (1) or not (0)
Aircraft.Settings.Table = 0;

% flag to visualize the aircraft while sizing
Aircraft.Settings.VisualizeAircraft = 1;

% check if the aircraft should be visualized
if (Aircraft.Settings.VisualizeAircraft == 1)
    
    % connect a geometry to the aircraft
    Aircraft.Geometry.Preset = VisualizationPkg.GeometrySpecsPkg.Transport;    
    
    % specify a fuselage length
    Aircraft.Geometry.LengthSet = convlength(180, "ft", "m");
    
end

% ----------------------------------------------------------

end<|MERGE_RESOLUTION|>--- conflicted
+++ resolved
@@ -1,21 +1,12 @@
 function [Aircraft] = A320Neo()
 %
 % [Aircraft] = A320Neo()
-<<<<<<< HEAD
-% written by Max Arnson, marnson@umich.edu
-% modified by Paul Mokotoff, prmoko@umich.edu
-% last updated: 25 jun 2024
-% 
-% Create a model of an Airbus A320neo with a conventional propulsion
-% architecture.
-=======
 % written by Max Arnson, marnson@umich.edu and Yi-Chih Wang,
 % ycwangd@umich.edu
 % last updated: 20 Sep 2024
 % 
 % create a baseline model of the A320neo WV054. this version uses a 
 % conventional propulsion architecture.
->>>>>>> 220e4c45
 %
 % All required inputs contain "** required **" before the description of
 % the parameter to be specified. All other parameters may remain as NaN,
@@ -45,12 +36,8 @@
 Aircraft.Specs.TLAR.Class = "Turbofan";
 
 % ** required **
-<<<<<<< HEAD
 % approximate number of passengers (payload / average passenger mass)
 Aircraft.Specs.TLAR.MaxPax = 15309 / 95;
-=======
-% approximate number of passengers
-Aircraft.Specs.TLAR.MaxPax = 15309/95;
 
 
 %% MODEL CALIBRATION FACTORS %%
@@ -65,24 +52,16 @@
 
 % airframe weight calibration factor
 Aircraft.Specs.Weight.WairfCF = 1;
->>>>>>> 220e4c45
  
 
 %% VEHICLE PERFORMANCE %%
 %%%%%%%%%%%%%%%%%%%%%%%%%
 
 % takeoff speed (m/s)
-<<<<<<< HEAD
 Aircraft.Specs.Performance.Vels.Tko = UnitConversionPkg.ConvVel(135, "kts", "m/s");
 
 % cruise speed (mach)
 Aircraft.Specs.Performance.Vels.Crs = 0.82;
-=======
-Aircraft.Specs.Performance.Vels.Tko = UnitConversionPkg.ConvVel(135,'kts','m/s');
-
-% cruise speed (Mach)
-Aircraft.Specs.Performance.Vels.Crs = 0.78; %0.82;
->>>>>>> 220e4c45
 
 % takeoff altitude (m)
 Aircraft.Specs.Performance.Alts.Tko = 0;
@@ -101,33 +80,17 @@
 %% AERODYNAMICS %%
 %%%%%%%%%%%%%%%%%%
 
-<<<<<<< HEAD
-% calibration factors for lift-drag ratios
-crLDcf = 1.00; % aim for +/- 10%
-cbLDcf = 1.00; % aim for +/- 10%
-
-% lift-drag ratio during climb
-Aircraft.Specs.Aero.L_D.Clb = 16 * cbLDcf;
-
-% lift-drag ratio during cruise
-Aircraft.Specs.Aero.L_D.Crs = NaN; % was 18.23 * crLDcf
-=======
 % lift-drag ratio during climb  
 Aircraft.Specs.Aero.L_D.Clb = 16 * Aircraft.Specs.Aero.L_D.ClbCF;
 
 % lift-drag ratio during cruise 
 Aircraft.Specs.Aero.L_D.Crs = 18.23 * Aircraft.Specs.Aero.L_D.CrsCF;
->>>>>>> 220e4c45
 
 % assume same lift-drag ratio during climb and descent
 Aircraft.Specs.Aero.L_D.Des = Aircraft.Specs.Aero.L_D.Clb;
 
 % wing loading (kg / m^2)
-<<<<<<< HEAD
 Aircraft.Specs.Aero.W_S.SLS = 79000 / 126.5;
-=======
-Aircraft.Specs.Aero.W_S.SLS = 79000/126.5;
->>>>>>> 220e4c45
 
 
 %% WEIGHTS %%
@@ -143,11 +106,7 @@
 Aircraft.Specs.Weight.EM = NaN;
 
 % block fuel weight (kg)
-<<<<<<< HEAD
 Aircraft.Specs.Weight.Fuel = 19000;
-=======
-Aircraft.Specs.Weight.Fuel = 19000; %19000;
->>>>>>> 220e4c45
 
 % battery weight (kg), leave NaN for propulsion systems without batteries
 Aircraft.Specs.Weight.Batt = NaN;
@@ -158,7 +117,6 @@
 
 % ** required **
 % propulsion architecture, can be either:
-<<<<<<< HEAD
 % "C"  = conventional
 % "E"   = fully electric
 % "PHE" = parallel hybrid electric
@@ -166,15 +124,6 @@
 % "TE"  = fully turboelectric
 % "PE"  = partially turboelectric
 Aircraft.Specs.Propulsion.Arch.Type = "C";
-=======
-% 'AC'  = conventional
-% 'E'   = fully electric
-% 'PHE' = parallel hybrid electric
-% 'SHE' = series hybrid electric
-% 'TE'  = fully turboelectric
-% 'PE'  = partially turboelectric
-Aircraft.Specs.Propulsion.Arch.Type = "PHE";
->>>>>>> 220e4c45
 
 % **required** for configurations using gas-turbine engines
 % get the engine model
