function [Aircraft] = ClearMission(Aircraft, ielem)
%
% [Aircraft] = ClearMission(Aircraft, ielem)
% written by Paul Mokotoff, prmoko@umich.edu
% last updated: 11 jun 2024
%
% Reset all of the information from the Aircraft.Mission.History.SI.*
% sub-structure to 0s. This is needed each time a mission is re-flown.
%
% INPUTS:
%     Aircraft - structure with the mission history to be cleared.
%                size/type/units: 1-by-1 / struct / []
%
%     ielem    - (optional argument) index to start clearing the mission
%                history at, either:
%                    a)  0: clear all (the default argument)
%                    b) >0: clear only ielem:end
%                size/type/units: 1-by-1 / int / []
%
% OUTPUTS:
%     Aircraft - structure with the mission history cleared.
%                size/type/units: 1-by-1 / struct / []
%


%% SETUP %%
%%%%%%%%%%%

% if no second argument, clear all indices
if (nargin < 2)
    ielem = 0;
end


%% CLEAR THE ARRAYS %%
%%%%%%%%%%%%%%%%%%%%%%

% check what data should be cleared
if (ielem == 0)
    
    %%%%%%%%%%%%%%%%%%%%%%%%%%%%%%
    %                            %
    % clear all data             %
    %                            %
    %%%%%%%%%%%%%%%%%%%%%%%%%%%%%%
        
    % aircraft performance data
    Aircraft.Mission.History.SI.Performance.Time(:, :) = 0;
    Aircraft.Mission.History.SI.Performance.Dist(:, :) = 0;
    Aircraft.Mission.History.SI.Performance.TAS( :, :) = 0;
    Aircraft.Mission.History.SI.Performance.EAS( :, :) = 0;
    Aircraft.Mission.History.SI.Performance.RC(  :, :) = 0;
    %Aircraft.Mission.History.SI.Performance.Alt( :, :) = 0;
    Aircraft.Mission.History.SI.Performance.Acc( :, :) = 0;
    Aircraft.Mission.History.SI.Performance.FPA( :, :) = 0;
    Aircraft.Mission.History.SI.Performance.Mach(:, :) = 0;
    Aircraft.Mission.History.SI.Performance.Rho( :, :) = 0;
    Aircraft.Mission.History.SI.Performance.Ps(  :, :) = 0;
    
    % propulsion data
    Aircraft.Mission.History.SI.Propulsion.TSFC(    :, :) = 0;
    Aircraft.Mission.History.SI.Propulsion.MDotFuel(:, :) = 0;
    Aircraft.Mission.History.SI.Propulsion.MDotAir( :, :) = 0;
    Aircraft.Mission.History.SI.Propulsion.FanDiam( :, :) = 0;
    Aircraft.Mission.History.SI.Propulsion.ExitMach(:, :) = 0;
    
    % aircraft weights as a function of time
    Aircraft.Mission.History.SI.Weight.CurWeight(:, :) = 0;
    Aircraft.Mission.History.SI.Weight.Fburn(    :, :) = 0;
    
    % aircraft power as a function of time
<<<<<<< HEAD
    Aircraft.Mission.History.SI.Power.TV(      :, :) = 0;
    Aircraft.Mission.History.SI.Power.Req(     :, :) = 0;
    Aircraft.Mission.History.SI.Power.LamTS(   :, :) = 0;
    Aircraft.Mission.History.SI.Power.LamTSPS( :, :) = 0;
    Aircraft.Mission.History.SI.Power.LamPSPS( :, :) = 0;
    Aircraft.Mission.History.SI.Power.LamPSES( :, :) = 0;
    Aircraft.Mission.History.SI.Power.SOC(     :, :) = 0;
    Aircraft.Mission.History.SI.Power.Pav_TS(  :, :) = 0;
    Aircraft.Mission.History.SI.Power.Pav_PS(  :, :) = 0;
    Aircraft.Mission.History.SI.Power.Preq_TS( :, :) = 0;
    Aircraft.Mission.History.SI.Power.Preq_PS( :, :) = 0;
    Aircraft.Mission.History.SI.Power.Tav_TS(  :, :) = 0;
    Aircraft.Mission.History.SI.Power.Tav_PS(  :, :) = 0;
    Aircraft.Mission.History.SI.Power.Treq_TS( :, :) = 0;
    Aircraft.Mission.History.SI.Power.Treq_PS( :, :) = 0;
    Aircraft.Mission.History.SI.Power.Pout_TS( :, :) = 0;
    Aircraft.Mission.History.SI.Power.Tout_TS( :, :) = 0;
    Aircraft.Mission.History.SI.Power.Pout_PS( :, :) = 0;
    Aircraft.Mission.History.SI.Power.Tout_PS( :, :) = 0;
    Aircraft.Mission.History.SI.Power.P_ES(    :, :) = 0;
    Aircraft.Mission.History.SI.Power.Voltage( :, :) = 0;
    Aircraft.Mission.History.SI.Power.Current( :, :) = 0;
    Aircraft.Mission.History.SI.Power.Capacity(:, :) = 0;
=======
    Aircraft.Mission.History.SI.Power.TV(     :, :) = 0;
    Aircraft.Mission.History.SI.Power.Req(    :, :) = 0;
    %Aircraft.Mission.History.SI.Power.LamTS(  :, :) = 0; %dont clear power
    %split
    %Aircraft.Mission.History.SI.Power.LamTSPS(:, :) = 0;
    %Aircraft.Mission.History.SI.Power.LamPSPS(:, :) = 0;
    %Aircraft.Mission.History.SI.Power.LamPSES(:, :) = 0;
    Aircraft.Mission.History.SI.Power.SOC(    :, :) = 0;
    Aircraft.Mission.History.SI.Power.Pav_TS( :, :) = 0;
    Aircraft.Mission.History.SI.Power.Pav_PS( :, :) = 0;
    Aircraft.Mission.History.SI.Power.Preq_TS(:, :) = 0;
    Aircraft.Mission.History.SI.Power.Preq_PS(:, :) = 0;
    Aircraft.Mission.History.SI.Power.Tav_TS( :, :) = 0;
    Aircraft.Mission.History.SI.Power.Tav_PS( :, :) = 0;
    Aircraft.Mission.History.SI.Power.Treq_TS(:, :) = 0;
    Aircraft.Mission.History.SI.Power.Treq_PS(:, :) = 0;
    Aircraft.Mission.History.SI.Power.Pout_TS(:, :) = 0;
    Aircraft.Mission.History.SI.Power.Tout_TS(:, :) = 0;
    Aircraft.Mission.History.SI.Power.Pout_PS(:, :) = 0;
    Aircraft.Mission.History.SI.Power.Tout_PS(:, :) = 0;
    Aircraft.Mission.History.SI.Power.P_ES(   :, :) = 0;
>>>>>>> 1e43e8c8
    
    % aircraft energy as a function of time
    Aircraft.Mission.History.SI.Energy.KE(      :, :) = 0;
    Aircraft.Mission.History.SI.Energy.PE(      :, :) = 0;
    Aircraft.Mission.History.SI.Energy.E_ES(    :, :) = 0;
    Aircraft.Mission.History.SI.Energy.Eleft_ES(:, :) = 0;
    
    % segments flown as a function of time
    Aircraft.Mission.History.Segment(:, :) = "";
    
else

    %%%%%%%%%%%%%%%%%%%%%%%%%%%%%%
    %                            %
    % clear indices ielem:end    %
    %                            %
    %%%%%%%%%%%%%%%%%%%%%%%%%%%%%%
    
    % aircraft performance data
    Aircraft.Mission.History.SI.Performance.Time(ielem:end, :) = 0;
    Aircraft.Mission.History.SI.Performance.Dist(ielem:end, :) = 0;
    Aircraft.Mission.History.SI.Performance.TAS( ielem:end, :) = 0;
    Aircraft.Mission.History.SI.Performance.EAS( ielem:end, :) = 0;
    Aircraft.Mission.History.SI.Performance.RC(  ielem:end, :) = 0;
    Aircraft.Mission.History.SI.Performance.Alt( ielem:end, :) = 0;
    Aircraft.Mission.History.SI.Performance.Acc( ielem:end, :) = 0;
    Aircraft.Mission.History.SI.Performance.FPA( ielem:end, :) = 0;
    Aircraft.Mission.History.SI.Performance.Mach(ielem:end, :) = 0;
    Aircraft.Mission.History.SI.Performance.Rho( ielem:end, :) = 0;
    Aircraft.Mission.History.SI.Performance.Ps(  ielem:end, :) = 0;
    
    % propulsion data
    Aircraft.Mission.History.SI.Propulsion.TSFC(    ielem:end, :) = 0;
    Aircraft.Mission.History.SI.Propulsion.MDotFuel(ielem:end, :) = 0;
    Aircraft.Mission.History.SI.Propulsion.MDotAir( ielem:end, :) = 0;
    Aircraft.Mission.History.SI.Propulsion.FanDiam( ielem:end, :) = 0;
    Aircraft.Mission.History.SI.Propulsion.ExitMach(ielem:end, :) = 0;    
    
    % aircraft weights as a function of time
    Aircraft.Mission.History.SI.Weight.CurWeight(ielem:end, :) = 0;
    Aircraft.Mission.History.SI.Weight.Fburn(    ielem:end, :) = 0;
    
    % aircraft power as a function of time
    Aircraft.Mission.History.SI.Power.TV(      ielem:end, :) = 0;
    Aircraft.Mission.History.SI.Power.Req(     ielem:end, :) = 0;
    Aircraft.Mission.History.SI.Power.LamTS(   ielem:end, :) = 0;
    Aircraft.Mission.History.SI.Power.LamTSPS( ielem:end, :) = 0;
    Aircraft.Mission.History.SI.Power.LamPSPS( ielem:end, :) = 0;
    Aircraft.Mission.History.SI.Power.LamPSES( ielem:end, :) = 0;
    Aircraft.Mission.History.SI.Power.SOC(     ielem:end, :) = 0;
    Aircraft.Mission.History.SI.Power.Pav_TS(  ielem:end, :) = 0;
    Aircraft.Mission.History.SI.Power.Pav_PS(  ielem:end, :) = 0;
    Aircraft.Mission.History.SI.Power.Preq_TS( ielem:end, :) = 0;
    Aircraft.Mission.History.SI.Power.Preq_PS( ielem:end, :) = 0;
    Aircraft.Mission.History.SI.Power.Tav_TS(  ielem:end, :) = 0;
    Aircraft.Mission.History.SI.Power.Tav_PS(  ielem:end, :) = 0;
    Aircraft.Mission.History.SI.Power.Treq_TS( ielem:end, :) = 0;
    Aircraft.Mission.History.SI.Power.Treq_PS( ielem:end, :) = 0;
    Aircraft.Mission.History.SI.Power.Pout_TS( ielem:end, :) = 0;
    Aircraft.Mission.History.SI.Power.Tout_TS( ielem:end, :) = 0;
    Aircraft.Mission.History.SI.Power.Pout_PS( ielem:end, :) = 0;
    Aircraft.Mission.History.SI.Power.Tout_PS( ielem:end, :) = 0;
    Aircraft.Mission.History.SI.Power.P_ES(    ielem:end, :) = 0;
    Aircraft.Mission.History.SI.Power.Voltage( ielem:end, :) = 0;
    Aircraft.Mission.History.SI.Power.Current( ielem:end, :) = 0;
    Aircraft.Mission.History.SI.Power.Capacity(ielem:end, :) = 0;
    
    % aircraft energy as a function of time
    Aircraft.Mission.History.SI.Energy.KE(      ielem:end, :) = 0;
    Aircraft.Mission.History.SI.Energy.PE(      ielem:end, :) = 0;
    Aircraft.Mission.History.SI.Energy.E_ES(    ielem:end, :) = 0;
    Aircraft.Mission.History.SI.Energy.Eleft_ES(ielem:end, :) = 0;
    
    % segments flown as a function of time
    Aircraft.Mission.History.Segment(ielem:end, :) = "";
    
end

% ----------------------------------------------------------

end<|MERGE_RESOLUTION|>--- conflicted
+++ resolved
@@ -69,31 +69,6 @@
     Aircraft.Mission.History.SI.Weight.Fburn(    :, :) = 0;
     
     % aircraft power as a function of time
-<<<<<<< HEAD
-    Aircraft.Mission.History.SI.Power.TV(      :, :) = 0;
-    Aircraft.Mission.History.SI.Power.Req(     :, :) = 0;
-    Aircraft.Mission.History.SI.Power.LamTS(   :, :) = 0;
-    Aircraft.Mission.History.SI.Power.LamTSPS( :, :) = 0;
-    Aircraft.Mission.History.SI.Power.LamPSPS( :, :) = 0;
-    Aircraft.Mission.History.SI.Power.LamPSES( :, :) = 0;
-    Aircraft.Mission.History.SI.Power.SOC(     :, :) = 0;
-    Aircraft.Mission.History.SI.Power.Pav_TS(  :, :) = 0;
-    Aircraft.Mission.History.SI.Power.Pav_PS(  :, :) = 0;
-    Aircraft.Mission.History.SI.Power.Preq_TS( :, :) = 0;
-    Aircraft.Mission.History.SI.Power.Preq_PS( :, :) = 0;
-    Aircraft.Mission.History.SI.Power.Tav_TS(  :, :) = 0;
-    Aircraft.Mission.History.SI.Power.Tav_PS(  :, :) = 0;
-    Aircraft.Mission.History.SI.Power.Treq_TS( :, :) = 0;
-    Aircraft.Mission.History.SI.Power.Treq_PS( :, :) = 0;
-    Aircraft.Mission.History.SI.Power.Pout_TS( :, :) = 0;
-    Aircraft.Mission.History.SI.Power.Tout_TS( :, :) = 0;
-    Aircraft.Mission.History.SI.Power.Pout_PS( :, :) = 0;
-    Aircraft.Mission.History.SI.Power.Tout_PS( :, :) = 0;
-    Aircraft.Mission.History.SI.Power.P_ES(    :, :) = 0;
-    Aircraft.Mission.History.SI.Power.Voltage( :, :) = 0;
-    Aircraft.Mission.History.SI.Power.Current( :, :) = 0;
-    Aircraft.Mission.History.SI.Power.Capacity(:, :) = 0;
-=======
     Aircraft.Mission.History.SI.Power.TV(     :, :) = 0;
     Aircraft.Mission.History.SI.Power.Req(    :, :) = 0;
     %Aircraft.Mission.History.SI.Power.LamTS(  :, :) = 0; %dont clear power
@@ -115,7 +90,6 @@
     Aircraft.Mission.History.SI.Power.Pout_PS(:, :) = 0;
     Aircraft.Mission.History.SI.Power.Tout_PS(:, :) = 0;
     Aircraft.Mission.History.SI.Power.P_ES(   :, :) = 0;
->>>>>>> 1e43e8c8
     
     % aircraft energy as a function of time
     Aircraft.Mission.History.SI.Energy.KE(      :, :) = 0;
