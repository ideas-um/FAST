--- conflicted
+++ resolved
@@ -288,11 +288,7 @@
 DefaultWeight.Batt = 0;                      % good
 DefaultWeight.EG = 0;                        % good
 DefaultWeight.EM = 0;                        % good
-<<<<<<< HEAD
-DefaultWeight.EAP = 0;                        % good
-=======
 DefaultWeight.EAP = 0;
->>>>>>> 220e4c45
 DefaultWeight.WairfCF = 1;
 % DefaultWeight.Fuel = 0;                    % regression
 % DefaultPropulsion.Arch = 'C';             *required*
