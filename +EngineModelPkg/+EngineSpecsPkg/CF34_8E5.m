--- conflicted
+++ resolved
@@ -125,11 +125,7 @@
 Engine.Cff1  =  0.701;
 Engine.Cffch =  8.e-7;
 
-<<<<<<< HEAD
-=======
 % add the thrust coefficient for the BADA equation
 Engine.HEcoeff = 1;
-
->>>>>>> 220e4c45
 end
 
