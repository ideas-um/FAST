function [Aircraft] = PowerAvailable(Aircraft)
%
% [Aircraft] = PowerAvailable(Aircraft)
% written by Paul Mokotoff, prmoko@umich.edu
<<<<<<< HEAD
% last updated: 14 jun 2024
=======
% last updated: 10 jun 2024
>>>>>>> 972cfc8b
%
% For a given propulsion architecture, compute the power available.
%
% INPUTS:
%     Aircraft - structure with information about the aircraft's propulsion
%                system architecture and SLS thrust/power requirements.
%                size/type/units: 1-by-1 / struct / []
%
% OUTPUTS:
%     Aircraft - updated structure with the total thrust power (TV)
%                that can be provided by the propulsion system.
%                size/type/units: 1-by-1 / struct / []
%


%% PRE-PROCESSING %%
%%%%%%%%%%%%%%%%%%%%

% get the segment id
SegsID = Aircraft.Mission.Profile.SegsID;

% get the beginning and ending control point indices
SegBeg = Aircraft.Mission.Profile.SegBeg(SegsID);
SegEnd = Aircraft.Mission.Profile.SegEnd(SegsID);

% aircraft performance history
TAS  = Aircraft.Mission.History.SI.Performance.TAS( SegBeg:SegEnd);
Rho  = Aircraft.Mission.History.SI.Performance.Rho( SegBeg:SegEnd);

% ----------------------------------------------------------

%%%%%%%%%%%%%%%%%%%%%%%%%%%%%%
%                            %
% get information about the  %
% configuration and mission  %
%                            %
%%%%%%%%%%%%%%%%%%%%%%%%%%%%%%

% aircraft class
aclass = Aircraft.Specs.TLAR.Class;

% get the power source types
PSType = Aircraft.Specs.Propulsion.PropArch.PSType;

% get the number of control points in the segment
npnt = length(TAS);

% ----------------------------------------------------------

%%%%%%%%%%%%%%%%%%%%%%%%%%%%%%
%                            %
% get information about the  %
% power sources in the arch. %
%                            %
%%%%%%%%%%%%%%%%%%%%%%%%%%%%%%

% get the efficiencies
EtaTSPS = Aircraft.Specs.Propulsion.Eta.TSPS;
EtaPSPS = Aircraft.Specs.Propulsion.Eta.PSPS;
EtaPSES = Aircraft.Specs.Propulsion.Eta.PSES;

% get the propulsion architecture
TSPS = Aircraft.Specs.Propulsion.PropArch.TSPS;
PSPS = Aircraft.Specs.Propulsion.PropArch.PSPS;
PSES = Aircraft.Specs.Propulsion.PropArch.PSES;

% get the necessary splits
LamTS   = Aircraft.Mission.History.SI.Power.LamTS(  SegBeg:SegEnd);
LamTSPS = Aircraft.Mission.History.SI.Power.LamTSPS(SegBeg:SegEnd);
LamPSPS = Aircraft.Mission.History.SI.Power.LamPSPS(SegBeg:SegEnd);
LamPSES = Aircraft.Mission.History.SI.Power.LamPSES(SegBeg:SegEnd);

% operation matrices
OperTS   = Aircraft.Specs.Propulsion.Oper.TS  ;
OperTSPS = Aircraft.Specs.Propulsion.Oper.TSPS;
OperPSPS = Aircraft.Specs.Propulsion.Oper.PSPS;
OperPSES = Aircraft.Specs.Propulsion.Oper.PSES;

% get the number of thrust and power sources
[nts, nps] = size(TSPS);
[~  , nes] = size(PSES);


%% COMPUTE THE POWER AVAILABLE FOR THE POWER SOURCES %%
%%%%%%%%%%%%%%%%%%%%%%%%%%%%%%%%%%%%%%%%%%%%%%%%%%%%%%%

% remember the SLS thrust available in each power source
ThrustAv = repmat(Aircraft.Specs.Propulsion.SLSThrust, npnt, 1);
 PowerAv = repmat(Aircraft.Specs.Propulsion.SLSPower , npnt, 1);
 
% loop through all power sources
for ips = 1:nps
    
    % check for the proper power source
    if     (PSType(ips) == 1) % engine
        
        % get the thrust/power available based on the aircraft class
        if      (strcmpi(aclass, "Turbofan" ) == 1)
                
            % lapse the SLS thrust
            ThrustAv(:, ips) = PropulsionPkg.EngineLapse(ThrustAv(:, ips), aclass, Rho);
            
            % get the available power from the gas-turbine engines
            PowerAv(:, ips) = ThrustAv(:, ips) .* TAS;
            
        elseif ((strcmpi(aclass, "Turboprop") == 1) || ...
                (strcmpi(aclass, "Piston"   ) == 1) )
            
            % lapse the SLS power
            PowerAv(:, ips) = PropulsionPkg.EngineLapse(PowerAv(:, ips), aclass, Rho);
                
        else
            
            % throw error
            error("ERROR - PowerAvailable: invalid aircraft class.");
            
        end
        
    elseif (PSType(ips) == 0) % electric motor
        
        % once available, input an electric motor model here
        
    elseif (PSType(ips) == 2) % fuel cell
        
        % once available, input a fuel cell model here
        
    else
        
        % throw an error
        error("ERROR - PowerAvailable: invalid power source type in position %d.", ips);
        
    end
end


%% CHECK WHICH COMPONENTS ARE ON/OFF %%
%%%%%%%%%%%%%%%%%%%%%%%%%%%%%%%%%%%%%%%

% assume a "very large" pseudo power required
Preq = repmat(1.0e+99, npnt, 1);

% allocate memory for the power required
PreqTS    = zeros(npnt, nts);
PreqPSUps = zeros(npnt, nps);
PreqPSDwn = zeros(npnt, nps);
PreqES    = zeros(npnt, nes);

% loop through points to get power outputs by thrust/power sources
for ipnt = 1:npnt
    
    % evaluate the function handles for the current splits
    SplitTS   = PropulsionPkg.EvalSplit(OperTS  , LamTS(  ipnt, :));
    SplitTSPS = PropulsionPkg.EvalSplit(OperTSPS, LamTSPS(ipnt, :));
    SplitPSPS = PropulsionPkg.EvalSplit(OperPSPS, LamPSPS(ipnt, :));
    SplitPSES = PropulsionPkg.EvalSplit(OperPSES, LamPSES(ipnt, :));
    
    % get the power output by the thrust sources
    PreqTS(   ipnt, :) = Preq(     ipnt   ) *  SplitTS              ;
    
    % get the power output by the (upstream) driven  power sources
    PreqPSUps(ipnt, :) = PreqTS(   ipnt, :) * (SplitTSPS ./ EtaTSPS);
          
    % get the power output by the (downstream) driving power sources
    PreqPSDwn(ipnt, :) = PreqPSUps(ipnt, :) * (SplitPSPS ./ EtaPSPS);
               
    % get the power output by the energy sources
    PreqES(   ipnt, :) = PreqPSDwn(ipnt, :) * (SplitPSES ./ EtaPSES);
    
end

% assume the pseudo power required from the upstream PS is the power available
PavPSUps = PreqPSUps;

% check if the power required exceeds the power available
irow = find(PavPSUps > PowerAv);

% if power required exceeds the power available, set power available
if (any(irow))
    PavPSUps(irow) = PowerAv(irow);
end

% allocate memory for the power required
PtempPSDwn = zeros(npnt, nps);

% loop through points to get power outputs by all power sources
for ipnt = 1:npnt
    
    % evaluate the function handles for the current splits
    SplitPSPS = PropulsionPkg.EvalSplit(OperPSPS, LamPSPS(ipnt, :));
              
    % get the power output by the (downstream) driving power sources
    PtempPSDwn(ipnt, :) = PavPSUps(ipnt, :) * (SplitPSPS ./ EtaPSPS);
    
end

% assume the pseudo power required is the power available
PavPSDwn = PtempPSDwn;

% check if the power required exceeds the power available
irow = find(PavPSDwn > PowerAv);

% if power required exceeds the power available, set power available
if (any(irow))
    PavPSDwn(irow) = PowerAv(irow);
end

% set the component-based required power as the available power
PowerAv = PavPSDwn;

% compute the component-based thrust available
ThrustAv = PowerAv ./ TAS;

% allocate memory for the actual energy source power required
PactES = zeros(npnt, nes);

% now that the power has been limited, compute the ES power required
for ipnt = 1:npnt
    
    % evaluate the function handle for the current split
    SplitPSES = PropulsionPkg.EvalSplit(OperPSES, LamPSES(ipnt, :));
    
    % compute the power required by the energy sources
    PactES(ipnt, :) = PavPSDwn(ipnt, :) * (SplitPSES ./ EtaPSES);
    
end


%% COMPUTE THE TOTAL POWER AVAILABLE %%
%%%%%%%%%%%%%%%%%%%%%%%%%%%%%%%%%%%%%%%

% allocate memory for the available thrust source power
PowerTS = zeros(npnt, nts);

% loop through points to get power outputs by thrust/power sources
for ipnt = 1:npnt
    
    % evaluate the function handles for the current splits
    SplitTSPS = PropulsionPkg.EvalSplit(OperTSPS, LamTSPS(ipnt, :));
    SplitPSPS = PropulsionPkg.EvalSplit(OperPSPS, LamPSPS(ipnt, :));
    SplitPSES = PropulsionPkg.EvalSplit(OperPSES, LamPSES(ipnt, :));
    
    % compute the upstream power-power splits
    UpTSPS = PropulsionPkg.UpstreamSplit(PreqTS(   ipnt, :), PreqPSDwn(ipnt, :), TSPS, SplitTSPS, EtaTSPS, 0);
    UpPSPS = PropulsionPkg.UpstreamSplit(PreqPSUps(ipnt, :), PreqPSDwn(ipnt, :), PSPS, SplitPSPS, EtaPSPS, 1);
    UpPSES = PropulsionPkg.UpstreamSplit(PreqPSDwn(ipnt, :), PreqES(   ipnt, :), PSES, SplitPSES, EtaPSES, 0);
    
    % propagate the power available from the energy sources to driving PS
    DrivingPower = PactES(ipnt, :) * (UpPSES .* EtaPSES)';
    
    % propagate the power available from the driving PS to the driven PS
    DrivenPower  = DrivingPower    * (UpPSPS .* EtaPSPS)';
    
    % propagate the power from driven PS to the TS
    PowerTS(ipnt, :) = DrivenPower * (UpTSPS .* EtaTSPS)';
           
end

% convert the power available to thrust available
ThrustTS = PowerTS ./ TAS;

% consolidate power from thrust sources into a scalar value
TVPower = PowerTS * ones(nts, 1);


%% STORE OUTPUTS IN THE AIRCRAFT STRUCTURE %%
%%%%%%%%%%%%%%%%%%%%%%%%%%%%%%%%%%%%%%%%%%%%%

% remember the thrust and power available for the power sources
Aircraft.Mission.History.SI.Power.Pav_PS(SegBeg:SegEnd, :) = PowerAv ;
Aircraft.Mission.History.SI.Power.Tav_PS(SegBeg:SegEnd, :) = ThrustAv;

% remember the thrust and power available for the power sources
Aircraft.Mission.History.SI.Power.Pav_TS(SegBeg:SegEnd, :) = PowerTS ;
Aircraft.Mission.History.SI.Power.Tav_TS(SegBeg:SegEnd, :) = ThrustTS;

% remember the power available (as a scalar)
Aircraft.Mission.History.SI.Power.TV(SegBeg:SegEnd) = TVPower;

% ----------------------------------------------------------

end<|MERGE_RESOLUTION|>--- conflicted
+++ resolved
@@ -2,11 +2,7 @@
 %
 % [Aircraft] = PowerAvailable(Aircraft)
 % written by Paul Mokotoff, prmoko@umich.edu
-<<<<<<< HEAD
 % last updated: 14 jun 2024
-=======
-% last updated: 10 jun 2024
->>>>>>> 972cfc8b
 %
 % For a given propulsion architecture, compute the power available.
 %
