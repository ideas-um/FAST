function [Aircraft] = PropAnalysisNew(Aircraft)
%
% [Aircraft] = PropAnalysisNew(Aircraft)
% written by Paul Mokotoff, prmoko@umich.edu
% last updated: 27 aug 2024
%
% Analyze the propulsion system for a given set of flight conditions.
% Remember how the propulsion system performs in the mission history.
%
% INPUTS:
%     Aircraft - structure with information about the aircraft and mission
%                segments flown.
%                size/type/units: 1-by-1 / struct / []
%
% OUTPUTS:
%     Aircraft - structure with updated information about the power source
%                output and energy source expenditures.
%                size/type/units: 1-by-1 / struct / []
%


%% PRE-PROCESSING %%
%%%%%%%%%%%%%%%%%%%%

%%%%%%%%%%%%%%%%%%%%%%%%%%%%%%
%                            %
% aircraft specifications    %
%                            %
%%%%%%%%%%%%%%%%%%%%%%%%%%%%%%

% get the aircraft class
aclass = Aircraft.Specs.TLAR.Class;

% specific energy of fuel
efuel = Aircraft.Specs.Power.SpecEnergy.Fuel;

% energy and power source types
ESType = Aircraft.Specs.Propulsion.PropArch.ESType;
PSType = Aircraft.Specs.Propulsion.PropArch.PSType;

% operation matrices
OperTS   = Aircraft.Specs.Propulsion.Oper.TS  ;
OperTSPS = Aircraft.Specs.Propulsion.Oper.TSPS;
OperPSPS = Aircraft.Specs.Propulsion.Oper.PSPS;
OperPSES = Aircraft.Specs.Propulsion.Oper.PSES;

% efficiencies
EtaTSPS = Aircraft.Specs.Propulsion.Eta.TSPS;
EtaPSPS = Aircraft.Specs.Propulsion.Eta.PSPS;
EtaPSES = Aircraft.Specs.Propulsion.Eta.PSES;

% get the number of energy sources
nes = length(Aircraft.Specs.Propulsion.PropArch.ESType);

% get the parallel connections
ParConns = Aircraft.Specs.Propulsion.PropArch.ParConns;

% ----------------------------------------------------------

%%%%%%%%%%%%%%%%%%%%%%%%%%%%%%
%                            %
% get information about the  %
% segment being flown and    %
% which splits have inputs   %
%                            %
%%%%%%%%%%%%%%%%%%%%%%%%%%%%%%

% get the segment id
SegsID = Aircraft.Mission.Profile.SegsID;

% get the beginning and ending control point indices
SegBeg = Aircraft.Mission.Profile.SegBeg(SegsID);
SegEnd = Aircraft.Mission.Profile.SegEnd(SegsID);

% propulsion architecture
arch = Aircraft.Specs.Propulsion.Arch.Type;

% mission ID
MissID = Aircraft.Mission.Profile.MissID;

% ----------------------------------------------------------

%%%%%%%%%%%%%%%%%%%%%%%%%%%%%%
%                            %
% mission history            %
%                            %
%%%%%%%%%%%%%%%%%%%%%%%%%%%%%%

% get the power required
Preq = Aircraft.Mission.History.SI.Power.Req(SegBeg:SegEnd);

% power available for the thrust/power sources
Pav_TS = Aircraft.Mission.History.SI.Power.Pav_TS(SegBeg:SegEnd, :);
Pav_PS = Aircraft.Mission.History.SI.Power.Pav_PS(SegBeg:SegEnd, :);

% get the necessary splits
LamTS   = Aircraft.Mission.History.SI.Power.LamTS(  SegBeg:SegEnd);
LamTSPS = Aircraft.Mission.History.SI.Power.LamTSPS(SegBeg:SegEnd);
LamPSPS = Aircraft.Mission.History.SI.Power.LamPSPS(SegBeg:SegEnd);
LamPSES = Aircraft.Mission.History.SI.Power.LamPSES(SegBeg:SegEnd);

% aircraft weight
Mass = Aircraft.Mission.History.SI.Weight.CurWeight(SegBeg:SegEnd);

% performance history
Time = Aircraft.Mission.History.SI.Performance.Time(SegBeg:SegEnd);
TAS  = Aircraft.Mission.History.SI.Performance.TAS( SegBeg:SegEnd);
Mach = Aircraft.Mission.History.SI.Performance.Mach(SegBeg:SegEnd);
Alt  = Aircraft.Mission.History.SI.Performance.Alt( SegBeg:SegEnd);

% compute the time to travel between control points
dt = diff(Time);

% get the number of control points in the segment
npnt = length(Time);
    
% note the beginning/ending elements
ibeg =        1;
iend = npnt - 1;

% ----------------------------------------------------------

%%%%%%%%%%%%%%%%%%%%%%%%%%%%%%
%                            %
% setup cumulative fuel and  %
% energy quantities          %
%                            %
%%%%%%%%%%%%%%%%%%%%%%%%%%%%%%

% fuel burn
E_ES  = zeros(npnt, nes);
Fburn = zeros(npnt, 1);
SOC   = repmat(100, npnt, nes);

% battery: get battery cell arrangement
SerCells = Aircraft.Specs.Power.Battery.SerCells;
ParCells = Aircraft.Specs.Power.Battery.ParCells;

% assume basic battery model (constant voltage discharge) will be used
DetailedBatt = 0;

% check if the detailed (time-dependent) battery model should be used
if (~isnan(SerCells) && ~isnan(ParCells))

    % use the detailed battery model instead
    DetailedBatt = 1;

end

% get the energy in the energy sources remaining
Eleft_ES = Aircraft.Mission.History.SI.Energy.Eleft_ES(SegBeg:SegEnd, :);

% fill first element if there is a mission history
if (SegBeg > 1)
    
    % get the fuel burn
    Fburn = repmat(Aircraft.Mission.History.SI.Weight.Fburn(SegBeg), npnt, 1);
    
    % get the energy expended by all energy sources
    E_ES = repmat(Aircraft.Mission.History.SI.Energy.E_ES(SegBeg, :), npnt, 1);
    
    % check for a detailed battery model
    if (DetailedBatt == 1)
    
        % get SOC from the mission history
        SOC = repmat(Aircraft.Mission.History.SI.Power.SOC(SegBeg, :), npnt, 1);
        
    end
end

% ----------------------------------------------------------

%%%%%%%%%%%%%%%%%%%%%%%%%%%%%%
%                            %
% get information about the  %
% propulsion architecture    %
%                            %
%%%%%%%%%%%%%%%%%%%%%%%%%%%%%%

% get the types of power sources
Eng = PSType == +1;
EM  = PSType ==  0;

% get the types of energy sources
Fuel = ESType == 1;
Batt = ESType == 0;

% get the number of thrust and power sources
[nts, nps] = size(Aircraft.Specs.Propulsion.PropArch.TSPS);

% get the number of energy sources
nes = length(ESType);

% allocate memory for the power required
PreqTS = zeros(npnt, nts);
PreqPS = zeros(npnt, nps);
PreqES = zeros(npnt, nes);


%% PROPULSION SYSTEM ANALYSIS %%
%%%%%%%%%%%%%%%%%%%%%%%%%%%%%%%%

%%%%%%%%%%%%%%%%%%%%%%%%%%%%%%
%                            %
% propagate the power        %
% required along the         %
% powertrain                 %
%                            %
%%%%%%%%%%%%%%%%%%%%%%%%%%%%%%

% loop through points to get power outputs by thrust/power sources
for ipnt = 1:npnt
    
    % if the power required is infinitely large, return infinity
    if (isinf(Preq(ipnt)))
        
        % the power/thrust sources must provide infinite power
        PreqTS(ipnt, :) = Inf;
        PreqPS(ipnt, :) = Inf;
        
        % no need to multiply matrices, so continue on
        continue;
        
    end
    
    % evaluate the function handles for the current splits
    SplitTS   = PropulsionPkg.EvalSplit(OperTS  , LamTS(  ipnt, :));
    SplitTSPS = PropulsionPkg.EvalSplit(OperTSPS, LamTSPS(ipnt, :));
    SplitPSPS = PropulsionPkg.EvalSplit(OperPSPS, LamPSPS(ipnt, :));
    
    % get the power output by the thrust sources
    PreqTS(ipnt, :) = Preq(ipnt) * SplitTS;
    
    % get the power output by the driven  power sources
    PreqPS(ipnt, :) = PreqTS(ipnt, :) * (SplitTSPS ./ EtaTSPS);
    
    % get the power output by the driving power sources
    PreqPS(ipnt, :) = PreqPS(ipnt, :) * (SplitPSPS ./ EtaPSPS);
        
end

% for the power and thrust sources, convert to thrust as well
TreqPS = PreqPS ./ TAS;
TreqTS = PreqTS ./ TAS;

% remember the power/thrust required by the thrust/power sources
Aircraft.Mission.History.SI.Power.Preq_TS(SegBeg:SegEnd, :) = PreqTS;
Aircraft.Mission.History.SI.Power.Preq_PS(SegBeg:SegEnd, :) = PreqPS;
Aircraft.Mission.History.SI.Power.Treq_TS(SegBeg:SegEnd, :) = TreqTS;
Aircraft.Mission.History.SI.Power.Treq_PS(SegBeg:SegEnd, :) = TreqPS;

% ----------------------------------------------------------

%%%%%%%%%%%%%%%%%%%%%%%%%%%%%%
%                            %
% check that the required    %
% thrust/power does not      %
% exceed what is available   %
%                            %
%%%%%%%%%%%%%%%%%%%%%%%%%%%%%%

% assume the required power can be achieved
PoutTS = PreqTS;
PoutPS = PreqPS;

% check the thrust sources
exceeds = find(PreqTS > Pav_TS);

% if any exceed the power available, return only the power available
if (any(exceeds))
    PoutTS(exceeds) = Pav_TS(exceeds);
end

% remember the output thrust/power from the thrust sources
Aircraft.Mission.History.SI.Power.Pout_TS(SegBeg:SegEnd, :) = PoutTS;
Aircraft.Mission.History.SI.Power.Tout_TS(SegBeg:SegEnd, :) = PoutTS ./ TAS;

% check the power sources
exceeds = find(PreqPS > Pav_PS);

% if any exceed the power available, return only the power available
if (any(exceeds))
    PoutPS(exceeds) = Pav_PS(exceeds);
end

% remember the output thrust/power from the power  sources
Aircraft.Mission.History.SI.Power.Pout_PS(SegBeg:SegEnd, :) = PoutPS;
Aircraft.Mission.History.SI.Power.Tout_PS(SegBeg:SegEnd, :) = PoutPS ./ TAS;

% ----------------------------------------------------------

%%%%%%%%%%%%%%%%%%%%%%%%%%%%%%
%                            %
% compute the power to be    %
% supplied by the energy     %
% sources                    %
%                            %
%%%%%%%%%%%%%%%%%%%%%%%%%%%%%%

% loop through points to get power outputs by the energy sources
for ipnt = 1:npnt
    
    % evaluate the function handle
    SplitPSES = PropulsionPkg.EvalSplit(OperPSES, LamPSES(ipnt, :));
    
    % get the power output by the energy sources
    PreqES(ipnt, :) = PoutPS(ipnt, :) * (SplitPSES ./ EtaPSES);
    
end

% ----------------------------------------------------------

%%%%%%%%%%%%%%%%%%%%%%%%%%%%%%
%                            %
% compute the fuel burn and  %
% battery energy consumed    %
%                            %
%%%%%%%%%%%%%%%%%%%%%%%%%%%%%%

% allocate memory for the SFC and fuel flow (assume no engine)
SFC      = zeros(npnt, nps);
MDotFuel = zeros(npnt, nps);
MDotAir  = zeros(npnt, nps);
FanDiam  = zeros(npnt, nps);
ExitMach = zeros(npnt, nps);
<<<<<<< HEAD
SFC_EMT  = zeros(npnt, nps);
=======
V        = zeros(npnt, nes);
I        = zeros(npnt, nes);
Q        = zeros(npnt, nes);
>>>>>>> 972cfc8b

% check for a battery
if (any(Batt))   
    
    % get the indices of the engines
    HasBatt = find(Batt);
    
    % loop through the engines
    for ibatt = 1:length(HasBatt)
        
        % get the column index
        icol = HasBatt(ibatt);
                
        % check if detailed battery model is used
        if (DetailedBatt == 1)
            
            % power available from the battery
            [V(ibeg:iend, icol), I(ibeg:iend, icol), PreqES(ibeg:iend, icol),  Q(ibeg+1:iend+1, icol), SOC(ibeg+1:iend+1, icol)] = BatteryPkg.Model(...
                PreqES(ibeg:iend, icol), dt, SOC(1    , icol), ParCells, SerCells);
            
            % check if the SOC falls below 20%
            BattDeplete = find(SOC(:, icol) < 20, 1);
            
            % update the battery/EM power and SOC
            if ((~isempty(BattDeplete)) && (strcmpi(arch, "E") == 0) && (Aircraft.Settings.Analysis.Type < 0))
                
                % no more power is provided from the electric motor or battery
                PreqES(BattDeplete:end, icol) = 0;
                
                % zero the splits
                LamTS(  BattDeplete:end, :) = 0;
                LamTSPS(BattDeplete:end, :) = 0;
                LamPSPS(BattDeplete:end, :) = 0;
                LamPSES(BattDeplete:end, :) = 0;
                
                % change the SOC (prior index is last charge > 20%)
                SOC(BattDeplete:end, icol) = SOC(BattDeplete - 1, icol);
                
                % flag this result
                Aircraft.Mission.History.Flags.SOCOff(MissID) = 1;
                
            end
        end

        % get the energy from the battery
        E_ES(2:end, icol) = E_ES(1, icol) + cumsum(PreqES(ibeg:iend, icol) .* dt);
        
        % get the battery energy remaining
        Eleft_ES(2:end, icol) = Eleft_ES(1, icol) - cumsum(PreqES(ibeg:iend, icol) .* dt);
            
        % check if the battery remaining goes negative
        StopBatt = find(Eleft_ES(:, icol) < 0, 1);
        
        % transfer power to the engines if the battery is empty (if not sizing)
        if (any(StopBatt) && (Aircraft.Settings.Analysis.Type < 0))
            
            % stop the battery before it crosses 0 (maximum to avoid 0 index)
            StopBatt = max(1, StopBatt - 1);
            
            % get the number of gas-turbine engines
            neng = sum(Eng);
            
            % assume the gas-turbine engines can handle the EM load
            PoutPS(StopBatt:iend, Eng) = PoutPS(StopBatt:iend, Eng) + repmat(PreqES(StopBatt:iend, icol) ./ neng, 1, neng);
            
            % set the battery power to 0 and remaining battery to 0
            PreqES(StopBatt:end, icol) = 0;
            
            % recompute the battery energy consumed
            E_ES(2:end, icol) = E_ES(1, icol) + cumsum(PreqES(ibeg:iend, icol) .* dt);
            
            % recompute the battery energy remaining
            Eleft_ES(2:end, icol) = Eleft_ES(1, icol) - cumsum(PreqES(ibeg:iend, icol) .* dt);
            
        end
    end
end

% check for fuel
if (any(Fuel))
    
    % check the aircraft class
    if      (strcmpi(aclass, "Turbofan" ) == 1)

        % call the appropriate engine sizing function
        EngSizeFun = @(Aircraft, OffParams, ElecPower) EngineModelPkg.SimpleOffDesign(Aircraft, OffParams, ElecPower);

        % get the TSFC from the engine performance
        GetSFC = @(OffDesignEng) OffDesignEng.TSFC;
        GetSFC_EMT = @(OffDesignEng) OffDesignEng.TSFC_with_EMT;

    elseif ((strcmpi(aclass, "Turboprop") == 1) || ...
            (strcmpi(aclass, "Piston"   ) == 1) )

        % call the appropriate engine sizing function
        EngSizeFun = @(EngSpec, EMPower) EngineModelPkg.TurbopropNonlinearSizing(EngSpec, EMPower);

        % get the BSFC from the engine sizing
        GetSFC = @(SizedEngine) SizedEngine.TSFC_Imperial;

    end
    
    % get the indices of the engines
    HasEng = find(Eng);
    
    % loop through the engines
    for ieng = 1:length(HasEng)
        
        % get the column index
        icol = HasEng(ieng);
        
        % compute the thrust output from the engine (account for fan)
        TEng = PoutTS(ibeg:iend, icol) ./ TAS(ibeg:iend);
    
        % check for an electric motor connection
        if (~isempty(ParConns(icol)))
            
            % get the power from the electric motors
            EMPartPower = sum(PoutPS(:, cell2mat(ParConns(icol))), 2);
                        
        else
            
            % no electric motor power
            EMPartPower = zeros(npnt, 1);
            
        end
        
        % check for any NaN or Inf (especially at takeoff)
        TEng(isnan(TEng)) = 0;
        TEng(isinf(TEng)) = 0;
    
        % compute thrust/power available (depends on aircraft class)
        if      (strcmpi(aclass, "Turbofan" ) == 1)
            
            % temporary thrust required
            TTemp = TEng;
            
            % any required thrust < 1 must be rounded up to 5% SLS thrust
            TTemp(TEng < 1) = 0.05 * Aircraft.Specs.Propulsion.Thrust.SLS;
                        
        elseif ((strcmpi(aclass, "Turboprop") == 1) || ...
                (strcmpi(aclass, "Piston"   ) == 1) )
            
            % temporary power required
            PTemp = PoutPS(ibeg:iend, icol);
            
            % any required power  < 1 must be rounded up to 5% SLS power
            PTemp(PTemp < 1) = 0.05 * Aircraft.Specs.Power.SLS;
            
        end
        
        % get altitudes and mach number
        Alt  = Alt( ibeg:iend);
        Mach = Mach(ibeg:iend);
                        
        % compute the SFC as a function of thrust required
        for ipnt = 1:(npnt-1)
            
            % update the engine performance requirements
            OffParams.FlightCon.Mach = Mach(ipnt);
            OffParams.FlightCon.Alt  = Alt( ipnt);
            
            % get the required thrust/power
            if      (strcmpi(aclass, "Turbofan" ) == 1)
                Aircraft.Specs.Propulsion.Engine.DesignThrust = TTemp(ipnt);
                
            elseif ((strcmpi(aclass, "Turboprop") == 1) || ...
                    (strcmpi(aclass, "Piston"   ) == 1) )
                Aircraft.Specs.Propulsion.Engine.ReqPower     = PTemp(ipnt);
                
            end
            
            % get the off-design thrust
            OffParams.Thrust = TTemp(ipnt);
            
            % run the engine model
            OffDesignEngine = EngSizeFun(Aircraft, OffParams, EMPartPower(ipnt));

            % get out the SFC (could be TSFC or BSFC)
            SFC(ipnt, icol) = GetSFC(OffDesignEngine) * Aircraft.Specs.Propulsion.MDotCF;
            SFC_EMT(ipnt, icol) = GetSFC_EMT(OffDesignEngine) * Aircraft.Specs.Propulsion.MDotCF;
            
            % get the fuel flow
            MDotFuel(ipnt, icol) = OffDesignEngine.Fuel * Aircraft.Specs.Propulsion.MDotCF;
            
            % Get the engine exit mach number (of each engine)
            ExitMach(ipnt, icol) = NaN;%OffDesignEngine.States.Station9.Mach;
            
            % get the engine fan diamater (single engine)
            FanDiam(ipnt, icol) = NaN; %GetDFan(OffDesignEngine);
            
            % get the air mass flow through (one) of the engines
            MDotAir(ipnt, icol) = NaN;%OffDesignEngine.MDotAir;
            
        end                
    end
        
    % compute the mass flow into all power sources
    dmdt = MDotFuel * SplitPSES;
    
    % compute the power from the energy source
    dEdt = dmdt(:, Fuel) .* efuel;
    
    % compute the fuel burn at each point
    dFburn = dmdt(1:end-1, Fuel) .* dt;
    
    % compute the energy expended at each control point
    dEfuel = dEdt(1:end-1) .* dt;
    
    % track the cumulative fuel burn
    CumFburn = cumsum(dFburn);
    
    % compute the cumulative fuel burn
    Fburn(2:end) = Fburn(1) + CumFburn;
    
    % update the aircraft's mass
    Mass( 2:end) = Mass( 1) - CumFburn;
        
    % compute the fuel energy consumed
    E_ES(    2:end, Fuel) = E_ES(2:end, Fuel) + cumsum(dEfuel);
    
    % compute the fuel energy remaining
    Eleft_ES(2:end, Fuel) = Eleft_ES(1, Fuel) - cumsum(dEfuel);

end

% remember the power provided by the energy sources
Aircraft.Mission.History.SI.Power.P_ES(SegBeg:SegEnd, :) = PreqES;


%% POST-PROCESSING %%
%%%%%%%%%%%%%%%%%%%%%

%%%%%%%%%%%%%%%%%%%%%%%%%%%%%%
%                            %
% store information in the   %
% mission history            %
%                            %
%%%%%%%%%%%%%%%%%%%%%%%%%%%%%%

% weights
Aircraft.Mission.History.SI.Weight.CurWeight(SegBeg:SegEnd) = Mass ;
Aircraft.Mission.History.SI.Weight.Fburn(    SegBeg:SegEnd) = Fburn;

% propulsion system quantities
Aircraft.Mission.History.SI.Propulsion.TSFC(    SegBeg:SegEnd, :) = SFC     ;
Aircraft.Mission.History.SI.Propulsion.MDotFuel(SegBeg:SegEnd, :) = MDotFuel;
Aircraft.Mission.History.SI.Propulsion.MDotAir( SegBeg:SegEnd, :) = MDotAir ; 
Aircraft.Mission.History.SI.Propulsion.FanDiam( SegBeg:SegEnd, :) = FanDiam ;
Aircraft.Mission.History.SI.Propulsion.ExitMach(SegBeg:SegEnd, :) = ExitMach;
Aircraft.Mission.History.SI.Propulsion.TSFC_EMT(SegBeg:SegEnd, :) = SFC_EMT;

% power quantities
Aircraft.Mission.History.SI.Power.SOC(     SegBeg:SegEnd, :) = SOC;
Aircraft.Mission.History.SI.Power.Voltage( SegBeg:SegEnd, :) = V  ;
Aircraft.Mission.History.SI.Power.Current( SegBeg:SegEnd, :) = I  ;
Aircraft.Mission.History.SI.Power.Capacity(SegBeg:SegEnd, :) = Q  ;

% splits
Aircraft.Mission.History.SI.Power.LamTS(  SegBeg:SegEnd, :) = LamTS  ;
Aircraft.Mission.History.SI.Power.LamTSPS(SegBeg:SegEnd, :) = LamTSPS;
Aircraft.Mission.History.SI.Power.LamPSPS(SegBeg:SegEnd, :) = LamPSPS;
Aircraft.Mission.History.SI.Power.LamPSES(SegBeg:SegEnd, :) = LamPSES;

% energy quantities
Aircraft.Mission.History.SI.Energy.E_ES(    SegBeg:SegEnd, :) = E_ES    ;
Aircraft.Mission.History.SI.Energy.Eleft_ES(SegBeg:SegEnd, :) = Eleft_ES;

% ----------------------------------------------------------

end<|MERGE_RESOLUTION|>--- conflicted
+++ resolved
@@ -323,13 +323,9 @@
 MDotAir  = zeros(npnt, nps);
 FanDiam  = zeros(npnt, nps);
 ExitMach = zeros(npnt, nps);
-<<<<<<< HEAD
-SFC_EMT  = zeros(npnt, nps);
-=======
 V        = zeros(npnt, nes);
 I        = zeros(npnt, nes);
 Q        = zeros(npnt, nes);
->>>>>>> 972cfc8b
 
 % check for a battery
 if (any(Batt))   
