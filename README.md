--- conflicted
+++ resolved
@@ -23,11 +23,8 @@
 - Nawa Khailany
 - Janki Patel
 - Michael Tsai
- 
-<<<<<<< HEAD
-README last updated: 14 June 2024
-=======
-README last updated: 09 june 2024
+
+README last updated: 14 Jun 2024
 
 ## Learn More About FAST
 
@@ -36,7 +33,6 @@
 We also offer a series of tutorial videos on YouTube to help you get started with FAST and explore its capabilities. Check out our channel and subscribe for updates: [IDEAS Lab YouTube Channel](https://www.youtube.com/channel/UC5ntmOSA1_YWu1ljQ5hXn0Q).
 
 To stay informed about upcoming papers, new releases, and news about FAST, please sign up for [our newsletter here](https://forms.gle/b8sPXKnRAfi5ZsARA).
->>>>>>> 392b61f6
 
 # (I) Additional Documentation
 
